GEM
  remote: https://rubygems.org/
  specs:
<<<<<<< HEAD
    aruba (0.5.3)
=======
    addressable (2.3.2)
    aruba (0.5.4)
>>>>>>> 9016a390
      childprocess (>= 0.3.6)
      cucumber (>= 1.1.1)
      rspec-expectations (>= 2.7.0)
    blankslate (2.1.2.4)
    builder (3.2.2)
    childprocess (0.5.3)
      ffi (~> 1.0, >= 1.0.11)
<<<<<<< HEAD
    cucumber (1.3.9)
=======
    crack (0.3.1)
    cucumber (1.3.15)
>>>>>>> 9016a390
      builder (>= 2.1.2)
      diff-lcs (>= 1.1.3)
      gherkin (~> 2.12)
      multi_json (>= 1.7.5, < 2.0)
      multi_test (>= 0.1.1)
    diff-lcs (1.2.5)
    ffi (1.9.3)
    ffi (1.9.3-java)
    gherkin (2.12.2)
      multi_json (~> 1.3)
    gherkin (2.12.2-java)
      multi_json (~> 1.3)
    hpricot (0.8.4)
<<<<<<< HEAD
    multi_json (1.8.2)
    multi_test (0.0.2)
=======
    jruby-openssl (0.7.7)
      bouncy-castle-java (>= 1.5.0146.1)
    json (1.8.0)
    json (1.8.0-java)
    minitest (5.0.5)
    multi_json (1.10.1)
    multi_test (0.1.1)
>>>>>>> 9016a390
    mustache (0.99.4)
    parslet (1.5.0)
      blankslate (~> 2.0)
    rack (1.4.1)
    rack-protection (1.2.0)
      rack
    rake (10.1.1)
    rdiscount (1.6.8)
    ronn (0.7.3)
      hpricot (>= 0.8.2)
      mustache (>= 0.7.0)
      rdiscount (>= 1.5.8)
<<<<<<< HEAD
    rspec-expectations (2.14.4)
      diff-lcs (>= 1.1.3, < 2.0)
=======
    rspec-expectations (3.0.2)
      diff-lcs (>= 1.2.0, < 2.0)
      rspec-support (~> 3.0.0)
    rspec-support (3.0.2)
    ruby-prof (0.13.1)
>>>>>>> 9016a390
    sinatra (1.3.2)
      rack (~> 1.3, >= 1.3.6)
      rack-protection (~> 1.2)
      tilt (~> 1.3, >= 1.3.3)
    tilt (1.3.3)
    toml (0.1.1)
      parslet (~> 1.5.0)

PLATFORMS
  java
  ruby

DEPENDENCIES
  aruba (~> 0.5.3)
  cucumber (~> 1.3.9)
  rake (~> 10.1.1)
  ronn
  sinatra
  toml<|MERGE_RESOLUTION|>--- conflicted
+++ resolved
@@ -1,12 +1,8 @@
 GEM
   remote: https://rubygems.org/
   specs:
-<<<<<<< HEAD
-    aruba (0.5.3)
-=======
     addressable (2.3.2)
     aruba (0.5.4)
->>>>>>> 9016a390
       childprocess (>= 0.3.6)
       cucumber (>= 1.1.1)
       rspec-expectations (>= 2.7.0)
@@ -14,12 +10,8 @@
     builder (3.2.2)
     childprocess (0.5.3)
       ffi (~> 1.0, >= 1.0.11)
-<<<<<<< HEAD
-    cucumber (1.3.9)
-=======
     crack (0.3.1)
     cucumber (1.3.15)
->>>>>>> 9016a390
       builder (>= 2.1.2)
       diff-lcs (>= 1.1.3)
       gherkin (~> 2.12)
@@ -33,10 +25,6 @@
     gherkin (2.12.2-java)
       multi_json (~> 1.3)
     hpricot (0.8.4)
-<<<<<<< HEAD
-    multi_json (1.8.2)
-    multi_test (0.0.2)
-=======
     jruby-openssl (0.7.7)
       bouncy-castle-java (>= 1.5.0146.1)
     json (1.8.0)
@@ -44,7 +32,6 @@
     minitest (5.0.5)
     multi_json (1.10.1)
     multi_test (0.1.1)
->>>>>>> 9016a390
     mustache (0.99.4)
     parslet (1.5.0)
       blankslate (~> 2.0)
@@ -57,16 +44,11 @@
       hpricot (>= 0.8.2)
       mustache (>= 0.7.0)
       rdiscount (>= 1.5.8)
-<<<<<<< HEAD
-    rspec-expectations (2.14.4)
-      diff-lcs (>= 1.1.3, < 2.0)
-=======
     rspec-expectations (3.0.2)
       diff-lcs (>= 1.2.0, < 2.0)
       rspec-support (~> 3.0.0)
     rspec-support (3.0.2)
     ruby-prof (0.13.1)
->>>>>>> 9016a390
     sinatra (1.3.2)
       rack (~> 1.3, >= 1.3.6)
       rack-protection (~> 1.2)
